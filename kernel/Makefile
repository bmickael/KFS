NAME = kernel.elf

CC = gcc
ASM = nasm
LD = ld

### MAIN FLAGS ###

UNAME_S := $(shell uname -s)
ifeq ($(UNAME_S),Darwin)
ifeq ($(DEBUG),yes)
	CFLAGS = -m32 -std=gnu99 -Wextra -Wall -g -O0
	CFLAGS += -fno-builtin -fno-stack-protector -nostdlib -nodefaultlibs -fno-exceptions
	CFLAGS += -nostdinc
else
	CFLAGS = -m32 -std=gnu99 -Wextra -Wall
	CFLAGS += -fno-builtin -fno-stack-protector -nostdlib -nodefaultlibs -fno-exceptions
	CFLAGS += -nostdinc
endif
endif

ifeq ($(UNAME_S),Linux)
ifeq ($(DEBUG),yes)
	CFLAGS = -m32 -std=gnu99 -Wextra -Wall -g -O0
	CFLAGS += -fno-builtin -fno-stack-protector -nostdlib -nodefaultlibs -fno-exceptions
	CFLAGS += -nostdinc
else
	CFLAGS = -m32 -std=gnu99 -Wextra -Wall
	CFLAGS += -fno-builtin -fno-stack-protector -nostdlib -nodefaultlibs -fno-exceptions
	CFLAGS += -nostdinc
endif
endif

### LIBRAIRIES ###

LIB_DIR = .
_LIBFT = libft
LIBFT = $(addprefix $(LIB_DIR)/, $(_LIBFT))

### SOURCES ###

IFLAGS = -Iinclude -I$(LIBFT)/includes -I$(LIBFT)/srcs

<<<<<<< HEAD
VPATH = include src src/system src/graphic src/keyboard src/memory/paging src/memory/alloc src/memory/alloc/alloc_btree src/tests

LDFLAGS = -m elf_i386 -T link.ld

SRC_C_KERNEL = kmain bios_services set_vbe putchar idt process_keyboard paging alloc_frames

SRC_ASM_KERNEL = _start gdt int8086 draw_line display_char pic irq keymap set_paging
=======
VPATH = include src src/system src/graphic src/keyboard src/system/paging src/math

LDFLAGS = -m elf_i386 -T link.ld

SRC_C_KERNEL = kmain bios_services set_vbe putchar idt process_keyboard paging rand
SRC_ASM_KERNEL = _start gdt int8086 draw_line display_char pic irq keymap set_paging 8087
>>>>>>> bab773e4

KALLOC = ctor mem_syscall \
		size_fn \
		index \
		debug_show_alloc debug_display_nodes \
		node_custom_allocator node_custom_deallocator \
		cmp_range cmp_fixe \
		free_record \
		allocator \
		reallocator \
		deallocator \
		main_prototypes \
		trace \

BTREE = alloc_btree_ctor alloc_btree_get_node alloc_btree_apply_infix alloc_btree_memory_move alloc_btree_atomics_op \
		alloc_btree_insert_rnb_node alloc_btree_delete_rnb_node alloc_btree_insert_strategy alloc_btree_rotation_node alloc_btree_try_to_insert \
		alloc_btree_family_node alloc_btree_get_last_valid alloc_btree_delete_node alloc_btree_insert_node alloc_btree_swap_content \
		alloc_btree_limit_items alloc_btree_delete_strategy alloc_btree_get_neighbours

TESTS = sodo

SRC_C_KERNEL += $(KALLOC)
SRC_C_KERNEL += $(BTREE)
SRC_C_KERNEL += $(TESTS)

_HEADERS = i386_type vesa_graphic base_system memory grub tests

OBJ_DIR = objs

__OBJ_C_KERNEL__ = $(basename $(notdir $(SRC_C_KERNEL)))
OBJ_C_KERNEL = $(addprefix $(OBJ_DIR)/, $(addsuffix .o, $(__OBJ_C_KERNEL__)))

__OBJ_ASM_KERNEL__ = $(basename $(notdir $(SRC_ASM_KERNEL)))
OBJ_ASM_KERNEL = $(addprefix $(OBJ_DIR)/, $(addsuffix .o, $(__OBJ_ASM_KERNEL__)))

__H__ = $(basename $(notdir $(_HEADERS)))
HEADERS = $(addsuffix .h, $(__H__))

.PHONY: all clean fclean re help

all: $(NAME)

$(NAME): $(OBJ_ASM_KERNEL) $(OBJ_C_KERNEL) libft/libft.a
	ld $(LDFLAGS) $^ -o $@
	chmod -x $(NAME)

$(OBJ_DIR)/%.o: %.c $(HEADERS) Makefile
	$(CC) -c $(CFLAGS) -o $@ $< $(IFLAGS)

$(OBJ_DIR)/%.o: %.asm $(HEADERS) Makefile
	$(ASM) -f elf -o $@ $<

libft/libft.a:
	make -C $(LIBFT)/ all DEBUG=$(DEBUG)

clean:
	make -C $(LIBFT)/ clean
	rm -f $(OBJ_C_KERNEL)
	rm -f $(OBJ_ASM_KERNEL)

fclean:
	make -C $(LIBFT)/ fclean
	rm -f $(OBJ_C_KERNEL)
	rm -f $(OBJ_ASM_KERNEL)
	rm -f $(NAME)

re: fclean all

help:
	@echo
	@echo "Kernel $(NAME)"
	@echo
	@echo "--------------------------------------------------------------------------"
	@echo " Disp rules."
	@echo
	@echo " all     : Compile the kernel $(NAME)."
	@echo " re      : Recompile all objets of the programs."
	@echo " clean   : Remove objects."
	@echo " fclean  : Remove objects and programs."
	@echo " help    : Display this."
	@echo "--------------------------------------------------------------------------"

exec:
	qemu-system-x86_64 -kernel $(NAME)<|MERGE_RESOLUTION|>--- conflicted
+++ resolved
@@ -41,22 +41,13 @@
 
 IFLAGS = -Iinclude -I$(LIBFT)/includes -I$(LIBFT)/srcs
 
-<<<<<<< HEAD
-VPATH = include src src/system src/graphic src/keyboard src/memory/paging src/memory/alloc src/memory/alloc/alloc_btree src/tests
+VPATH = include src src/system src/graphic src/keyboard src/memory/paging src/memory/alloc src/memory/alloc/alloc_btree src/tests src/math
 
 LDFLAGS = -m elf_i386 -T link.ld
 
-SRC_C_KERNEL = kmain bios_services set_vbe putchar idt process_keyboard paging alloc_frames
+SRC_C_KERNEL = kmain bios_services set_vbe putchar idt process_keyboard paging alloc_frames rand
 
-SRC_ASM_KERNEL = _start gdt int8086 draw_line display_char pic irq keymap set_paging
-=======
-VPATH = include src src/system src/graphic src/keyboard src/system/paging src/math
-
-LDFLAGS = -m elf_i386 -T link.ld
-
-SRC_C_KERNEL = kmain bios_services set_vbe putchar idt process_keyboard paging rand
 SRC_ASM_KERNEL = _start gdt int8086 draw_line display_char pic irq keymap set_paging 8087
->>>>>>> bab773e4
 
 KALLOC = ctor mem_syscall \
 		size_fn \
