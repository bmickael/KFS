IMG_DISK = image_disk.img
IMAGE_SIZE = 9316
LOOP_DEVICE = $(shell sudo losetup -f)

all: $(IMG_DISK)
	make -C nucleus DEBUG=$(DEBUG) OPTIM=$(OPTIM)
	sudo losetup -fP $(IMG_DISK)
<<<<<<< HEAD
	sudo mount /dev/loop0p1 /mnt
	sudo cp -vf nucleus/build/kernel.elf /mnt
	sudo umount /mnt
	sudo losetup -d /dev/loop0
=======
	sudo mount $(LOOP_DEVICE)p1 /mnt
	sudo cp -vf nucleus/build/kernel.elf /mnt
	sudo umount /mnt
	sudo losetup -d $(LOOP_DEVICE)
>>>>>>> 973d8285

$(IMG_DISK):
	dd if=/dev/zero of=$(IMG_DISK) bs=1024 count=$(IMAGE_SIZE)
	( echo -e "o\nn\np\n1\n2048\n\nw\n") | sudo fdisk $(IMG_DISK)
	sudo losetup -fP $(IMG_DISK)
<<<<<<< HEAD
	sudo mkfs.ext2 /dev/loop0p1
	sudo mount /dev/loop0p1 /mnt
	echo "(hd0) /dev/loop0" > loop0device.map
	sudo grub-install --target=i386-pc --no-floppy --grub-mkdevicemap=loop0device.map --fonts="en_US" --themes=no --modules="part_msdos part_gpt" --boot-directory=/mnt /dev/loop0 -v
	sudo cp -vf grub/grub.cfg /mnt/grub 
	sudo umount /mnt
	sudo losetup -d /dev/loop0
=======
	sudo mkfs.ext2 $(LOOP_DEVICE)p1
	sudo mount $(LOOP_DEVICE)p1 /mnt
	echo "(hd0) " $(LOOP_DEVICE) > loopdevice.map
	sudo grub-install --target=i386-pc --no-floppy --grub-mkdevicemap=loopdevice.map --fonts="en_US" --themes=no --modules="part_msdos part_gpt" --boot-directory=/mnt $(LOOP_DEVICE) -v
	sudo cp -vf grub/grub.cfg /mnt/grub 
	sudo umount /mnt
	sudo losetup -d $(LOOP_DEVICE)
>>>>>>> 973d8285

clean:
	make -C nucleus fclean

fclean:
	make -C nucleus fclean
<<<<<<< HEAD
	rm -vf loop0device.map
=======
	rm -vf loopdevice.map
>>>>>>> 973d8285
	rm -vf $(IMG_DISK)

re: clean all

copy: $(IMG_DISK)
	sudo dd if=$(IMG_DISK) of=/dev/sdb bs=1024 count=$(IMAGE_SIZE)
	sync

exec:
	qemu-system-x86_64 -m 64 -vga std -hda $(IMG_DISK) -enable-kvm<|MERGE_RESOLUTION|>--- conflicted
+++ resolved
@@ -5,31 +5,15 @@
 all: $(IMG_DISK)
 	make -C nucleus DEBUG=$(DEBUG) OPTIM=$(OPTIM)
 	sudo losetup -fP $(IMG_DISK)
-<<<<<<< HEAD
-	sudo mount /dev/loop0p1 /mnt
-	sudo cp -vf nucleus/build/kernel.elf /mnt
-	sudo umount /mnt
-	sudo losetup -d /dev/loop0
-=======
 	sudo mount $(LOOP_DEVICE)p1 /mnt
 	sudo cp -vf nucleus/build/kernel.elf /mnt
 	sudo umount /mnt
 	sudo losetup -d $(LOOP_DEVICE)
->>>>>>> 973d8285
 
 $(IMG_DISK):
 	dd if=/dev/zero of=$(IMG_DISK) bs=1024 count=$(IMAGE_SIZE)
 	( echo -e "o\nn\np\n1\n2048\n\nw\n") | sudo fdisk $(IMG_DISK)
 	sudo losetup -fP $(IMG_DISK)
-<<<<<<< HEAD
-	sudo mkfs.ext2 /dev/loop0p1
-	sudo mount /dev/loop0p1 /mnt
-	echo "(hd0) /dev/loop0" > loop0device.map
-	sudo grub-install --target=i386-pc --no-floppy --grub-mkdevicemap=loop0device.map --fonts="en_US" --themes=no --modules="part_msdos part_gpt" --boot-directory=/mnt /dev/loop0 -v
-	sudo cp -vf grub/grub.cfg /mnt/grub 
-	sudo umount /mnt
-	sudo losetup -d /dev/loop0
-=======
 	sudo mkfs.ext2 $(LOOP_DEVICE)p1
 	sudo mount $(LOOP_DEVICE)p1 /mnt
 	echo "(hd0) " $(LOOP_DEVICE) > loopdevice.map
@@ -37,18 +21,13 @@
 	sudo cp -vf grub/grub.cfg /mnt/grub 
 	sudo umount /mnt
 	sudo losetup -d $(LOOP_DEVICE)
->>>>>>> 973d8285
 
 clean:
 	make -C nucleus fclean
 
 fclean:
 	make -C nucleus fclean
-<<<<<<< HEAD
-	rm -vf loop0device.map
-=======
 	rm -vf loopdevice.map
->>>>>>> 973d8285
 	rm -vf $(IMG_DISK)
 
 re: clean all
