arch := ivybridge_cpu
kernel := build/kernel.elf
name := undefined_behavior
<<<<<<< HEAD
# These rustc flags are defined in json xbuild file.
rustc_flags := -C no-redzone -C target-feature=-mmx,-sse,-sse2,-sse3,-ssse3,-sse4.1,-sse4.2,-3dnow,-3dnowa,-avx,-avx2
=======
cargo_flags := 
rustc_params := -C no-redzone -C inline-threshold=0 -Cforce-frame-pointers=yes -C target-feature=-3dnow,-3dnowa,-avx2
>>>>>>> 50e1c7cd

ASM = nasm
LD = ld

### C MAIN PARTS

CC = gcc

### C FLAGS CONFIGURATION ###

UNAME_S := $(shell uname -s)
ifeq ($(UNAME_S),Darwin)
ifeq ($(DEBUG),yes)
	CFLAGS = -m32 -std=gnu99 -Wextra -Wall -g -O0
else ifeq ($(OPTIM),yes)
	# -fno-omit-frame-pointer keep good call trace for panic()
	CFLAGS = -m32 -std=gnu99 -Wextra -Wall -O2 -fno-omit-frame-pointer
else
	CFLAGS = -m32 -std=gnu99 -Wextra -Wall
endif
CFLAGS += -fno-builtin -fno-stack-protector -nostdlib -nodefaultlibs -fno-exceptions
CFLAGS += -nostdinc
endif

ifeq ($(UNAME_S),Linux)
ifeq ($(DEBUG),yes)
	CFLAGS = -m32 -std=gnu99 -Wextra -Wall -g -O0
else ifeq ($(OPTIM),yes)
	# -fno-omit-frame-pointer keep good call trace for panic()
	CFLAGS = -m32 -std=gnu99 -Wextra -Wall -O3 -fno-omit-frame-pointer
else
	CFLAGS = -m32 -std=gnu99 -Wextra -Wall
endif
CFLAGS += -fno-builtin -fno-stack-protector -nostdlib -nodefaultlibs -fno-exceptions
CFLAGS += -nostdinc
endif

ASMFLAGS = -f elf

# C debuging Rust
SRC_C_KERNEL += debug_center vga_text
SRC_ASM_KERNEL += cpuid init multiboot
VPATH += src/debug

OBJ_DIR = objs

__OBJ_ASM_KERNEL__ = $(basename $(notdir $(SRC_ASM_KERNEL)))
OBJ_ASM_KERNEL = $(addprefix $(OBJ_DIR)/, $(addsuffix .o, $(__OBJ_ASM_KERNEL__)))

__OBJ_C_KERNEL__ = $(basename $(notdir $(SRC_C_KERNEL)))
OBJ_C_KERNEL = $(addprefix $(OBJ_DIR)/, $(addsuffix .o, $(__OBJ_C_KERNEL__)))

### C LIBRAIRIES ###

LIB_DIR = ../c_kernel
_LIBFT = libft
LIBFT = $(addprefix $(LIB_DIR)/, $(_LIBFT))

IFLAGS = -Iinclude -I$(LIBFT)/includes

linker_script := linker.ld

assembly_source_files := $(wildcard src/asm/*.asm)
assembly_object_files := $(patsubst src/asm/%.asm, \
    build/asm/%.o, $(assembly_source_files))

target := $(arch)
custom_target := $(arch).json
#$ come from this output: rustc -Z unstable-options --print target-spec-json --target i686-unknown-linux-gnu
#doc about this flags: https://github.com/rust-lang/rust/blob/256e497fe63bf4b13f7c0b58fa17360ca849c54d/src/librustc_back/target/mod.rs#L228-L409 

ifeq ($(DEBUG),yes)
rust_os := target/$(target)/debug/lib$(name).a
else
cargo_flags += --release
rust_os := target/$(target)/release/lib$(name).a
endif

.PHONY: all clean kernel

all: $(kernel)

clean:
	make -C $(LIBFT)/ clean
	rm -f $(OBJ_C_KERNEL)
	rm -f $(OBJ_ASM_KERNEL)
	cargo clean

fclean:
	make -C $(LIBFT)/ fclean
	rm -f $(OBJ_C_KERNEL)
	rm -f $(OBJ_ASM_KERNEL)
	cargo clean
	rm -rf build

re: fclean all

kernel: $(kernel)

$(kernel): build_rust $(rust_os) $(assembly_object_files) $(linker_script) $(OBJ_ASM_KERNEL) $(OBJ_C_KERNEL) libft/libft.a
	$(LD) --verbose -m elf_i386 -n --gc-sections -T $(linker_script) -o $(kernel) $(OBJ_ASM_KERNEL) $(OBJ_C_KERNEL) libft/libft.a $(rust_os) $(assembly_object_files)


build_rust:
	cargo xbuild $(cargo_flags) --target $(custom_target) --verbose

# compile assembly files
build/asm/%.o: src/asm/%.asm
	mkdir -p $(shell dirname $@)
	$(ASM) -felf $< -o $@

$(OBJ_DIR)/%.o: %.c Makefile $(_HEADERS)
	$(CC) -c $(CFLAGS) -o $@ $< $(IFLAGS)

$(OBJ_DIR)/%.o: %.asm Makefile $(_HEADERS)
	$(ASM) $(ASMFLAGS) -o $@ $<

libft/libft.a:
	make -C $(LIBFT)/ all DEBUG=$(DEBUG) OPTIM=$(OPTIM)<|MERGE_RESOLUTION|>--- conflicted
+++ resolved
@@ -1,13 +1,8 @@
 arch := ivybridge_cpu
 kernel := build/kernel.elf
 name := undefined_behavior
-<<<<<<< HEAD
 # These rustc flags are defined in json xbuild file.
 rustc_flags := -C no-redzone -C target-feature=-mmx,-sse,-sse2,-sse3,-ssse3,-sse4.1,-sse4.2,-3dnow,-3dnowa,-avx,-avx2
-=======
-cargo_flags := 
-rustc_params := -C no-redzone -C inline-threshold=0 -Cforce-frame-pointers=yes -C target-feature=-3dnow,-3dnowa,-avx2
->>>>>>> 50e1c7cd
 
 ASM = nasm
 LD = ld
