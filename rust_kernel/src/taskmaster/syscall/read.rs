--- conflicted
+++ resolved
@@ -7,68 +7,69 @@
 use super::scheduler::SCHEDULER;
 use super::thread::WaitingState;
 
-<<<<<<< HEAD
-use libc_binding::Errno;
+// <<<<<<< HEAD
+// use libc_binding::Errno;
 
-use crate::terminal::{ReadResult, TERMINAL};
+// use crate::terminal::{ReadResult, TERMINAL};
 
-/// Read something from a file descriptor
-pub fn sys_read(fd: i32, buf: *mut u8, count: usize) -> SysResult<u32> {
-    unpreemptible_context!({
-        let mut scheduler = SCHEDULER.lock();
+// /// Read something from a file descriptor
+// pub fn sys_read(fd: i32, buf: *mut u8, count: usize) -> SysResult<u32> {
+//     unpreemptible_context!({
+//         let mut scheduler = SCHEDULER.lock();
 
-        let controlling_terminal = scheduler.current_thread_group().controlling_terminal;
-        let output = {
-            let v = scheduler
-                .current_thread_mut()
-                .unwrap_process_mut()
-                .get_virtual_allocator();
+//         let controlling_terminal = scheduler.current_thread_group().controlling_terminal;
+//         let output = {
+//             let v = scheduler
+//                 .current_thread_mut()
+//                 .unwrap_process_mut()
+//                 .get_virtual_allocator();
 
-            // Check if pointer exists in user virtual address space
-            v.make_checked_mut_slice(buf, count)?
-        };
+//             // Check if pointer exists in user virtual address space
+//             v.make_checked_mut_slice(buf, count)?
+//         };
 
-        if fd == 0 {
-            // TODO: change that, read on tty 1 for the moment
-            let read_result = unsafe {
-                TERMINAL
-                    .as_mut()
-                    .unwrap()
-                    .read(output, controlling_terminal)
-            };
+//         if fd == 0 {
+//             // TODO: change that, read on tty 1 for the moment
+//             let read_result = unsafe {
+//                 TERMINAL
+//                     .as_mut()
+//                     .unwrap()
+//                     .read(output, controlling_terminal)
+//             };
 
-            // the read was non blocking
-            if let ReadResult::NonBlocking(read_count) = read_result {
-                return Ok(read_count as u32);
-            }
-            // else the read was blocking
+//             // the read was non blocking
+//             if let ReadResult::NonBlocking(read_count) = read_result {
+//                 return Ok(read_count as u32);
+//             }
+//             // else the read was blocking
 
-            scheduler
-                .current_thread_mut()
-                .set_waiting(WaitingState::Read);
-            let _ret = auto_preempt()?;
+//             scheduler
+//                 .current_thread_mut()
+//                 .set_waiting(WaitingState::Read);
+//             let _ret = auto_preempt()?;
 
-            unpreemptible();
+//             unpreemptible();
 
-            let read_result = unsafe {
-                TERMINAL
-                    .as_mut()
-                    .unwrap()
-                    .read(output, controlling_terminal)
-            };
-            match read_result {
-                ReadResult::NonBlocking(read_count) => {
-                    return Ok(read_count as u32);
-                }
-                ReadResult::Blocking => {
-                    panic!("read has been wake up but there is nothing to read")
-=======
+//             let read_result = unsafe {
+//                 TERMINAL
+//                     .as_mut()
+//                     .unwrap()
+//                     .read(output, controlling_terminal)
+//             };
+//             match read_result {
+//                 ReadResult::NonBlocking(read_count) => {
+//                     return Ok(read_count as u32);
+//                 }
+//                 ReadResult::Blocking => {
+//                     panic!("read has been wake up but there is nothing to read")
+// =======
 /// Read something from a file descriptor
 pub fn sys_read(fd: i32, mut buf: *mut u8, mut count: usize) -> SysResult<u32> {
     let mut readen_bytes = 0;
     loop {
         unpreemptible_context!({
             let mut scheduler = SCHEDULER.lock();
+            let controlling_terminal = scheduler.current_thread_group().controlling_terminal;
 
             let output = {
                 let v = scheduler
@@ -93,17 +94,9 @@
                         .current_thread_mut()
                         .set_waiting(WaitingState::Read);
                     let _ret = auto_preempt()?;
->>>>>>> 8a759cca
                 }
                 IpcResult::Done(res) => return Ok(readen_bytes + res),
             }
-<<<<<<< HEAD
-        } else {
-            Err(Errno::EPERM)
-        }
-    })
-=======
         })
     }
->>>>>>> 8a759cca
 }