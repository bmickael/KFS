--- conflicted
+++ resolved
@@ -1,33 +1,33 @@
-<<<<<<< HEAD
-use super::scheduler::SCHEDULER;
-use super::SysResult;
-use libc_binding::Errno;
+// <<<<<<< HEAD
+// use super::scheduler::SCHEDULER;
+// use super::SysResult;
+// use libc_binding::Errno;
 
-/// Write something into the screen
-pub fn sys_write(fd: i32, buf: *const u8, count: usize) -> SysResult<u32> {
-    if fd != 1 && fd != 2 {
-        Err(Errno::EBADF)
-    } else {
-        unsafe {
-            unpreemptible_context!({
-                let controlling_terminal =
-                    SCHEDULER.lock().current_thread_group().controlling_terminal;
-                if fd == 2 {
-                    eprint!(
-                        "{}",
-                        core::str::from_utf8_unchecked(core::slice::from_raw_parts(buf, count))
-                    );
-                } else {
-                    print_tty!(
-                        controlling_terminal,
-                        "{}",
-                        core::str::from_utf8_unchecked(core::slice::from_raw_parts(buf, count))
-                    );
-                }
-            })
-        }
-        Ok(count as u32)
-=======
+// /// Write something into the screen
+// pub fn sys_write(fd: i32, buf: *const u8, count: usize) -> SysResult<u32> {
+//     if fd != 1 && fd != 2 {
+//         Err(Errno::EBADF)
+//     } else {
+//         unsafe {
+//             unpreemptible_context!({
+//                 let controlling_terminal =
+//                     SCHEDULER.lock().current_thread_group().controlling_terminal;
+//                 if fd == 2 {
+//                     eprint!(
+//                         "{}",
+//                         core::str::from_utf8_unchecked(core::slice::from_raw_parts(buf, count))
+//                     );
+//                 } else {
+//                     print_tty!(
+//                         controlling_terminal,
+//                         "{}",
+//                         core::str::from_utf8_unchecked(core::slice::from_raw_parts(buf, count))
+//                     );
+//                 }
+//             })
+//         }
+//         Ok(count as u32)
+// =======
 //! sys_write()
 
 use super::SysResult;
@@ -71,6 +71,5 @@
                 IpcResult::Done(res) => return Ok(written_bytes + res),
             }
         })
->>>>>>> 8a759cca
     }
 }