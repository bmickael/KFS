--- conflicted
+++ resolved
@@ -1,13 +1,5 @@
 pub mod pci;
 
-<<<<<<< HEAD
-pub mod pic_8259;
-pub use pic_8259::PIC_8259;
-
-pub mod pit_8253;
-
-pub mod keyboard;
-=======
 #[macro_use]
 pub mod uart_16550;
 pub use uart_16550::UART_16550;
@@ -15,5 +7,4 @@
 pub mod pic_8259;
 pub use pic_8259::PIC_8259;
 
-pub mod pit_8253;
->>>>>>> 6990eb8d
+pub mod pit_8253;