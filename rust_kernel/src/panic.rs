--- conflicted
+++ resolved
@@ -168,7 +168,6 @@
     loop {}
 }
 
-<<<<<<< HEAD
 #[cfg(feature = "exit-on-panic")] //for integration test when not in graphical
 #[no_mangle]
 pub extern "C" fn cpu_panic_handler(s: c_str, ext_reg: ExtendedRegisters) -> () {
@@ -184,9 +183,6 @@
 #[allow(dead_code)]
 fn panic_sa_mere(info: &PanicInfo) {
     eprintln!("Rust is on panic but it is not a segmentation fault !\n{}", info);
-=======
-pub fn panic_sa_mere() {
->>>>>>> e5421287
     let ebp: *const u32;
     unsafe {
         asm!("mov eax, ebp" : "={eax}"(ebp) : : : "intel");
