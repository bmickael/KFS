use crate::drivers::pci::PCI;
use crate::drivers::pit_8253::{OperatingMode, PIT0};
use crate::drivers::{pic_8259, PIC_8259};
use crate::interrupts;
use crate::keyboard::init_keyboard_driver;
use crate::memory;
<<<<<<< HEAD
use crate::memory::tools::DeviceMap;
use crate::monitor::bmp_loader::*;
use crate::monitor::*;
=======
use crate::memory::allocator::physical_page_allocator::DeviceMap;
>>>>>>> e5421287
use crate::multiboot::MultibootInfo;
use crate::shell::shell;
use crate::terminal::ansi_escape_code::color::Colored;
use crate::terminal::init_terminal;
use crate::terminal::monitor::Drawer;
use crate::terminal::monitor::SCREEN_MONAD;
use crate::timer::Rtc;
use crate::watch_dog;
use core::time::Duration;

#[no_mangle]
pub extern "C" fn kmain(multiboot_info: *const MultibootInfo, device_map_ptr: *const DeviceMap) -> u32 {
    #[cfg(feature = "serial-eprintln")]
    {
        unsafe { crate::drivers::UART_16550.init() };
        eprintln!("you are in serial eprintln mode");
    }
    let multiboot_info: MultibootInfo = unsafe { *multiboot_info };

    unsafe {
        interrupts::init();
<<<<<<< HEAD
        crate::watch_dog();

        let device_map = crate::memory::tools::get_device_map_slice(device_map_ptr);
        memory::init_memory_system(multiboot_info.get_memory_amount_nb_pages(), device_map).unwrap();

        crate::watch_dog();
        SCREEN_MONAD.switch_graphic_mode(Some(0x118)).unwrap();
        SCREEN_MONAD.set_text_color(Color::Green).unwrap();

        SCREEN_MONAD.set_text_color(Color::Blue).unwrap();

        SCREEN_MONAD.clear_screen();

        SCREEN_MONAD
            .draw_graphic_buffer(|buffer: *mut u8, width: usize, height: usize, bpp: usize| {
                draw_image(&_asterix_bmp_start, buffer, width, height, bpp)
            })
            .unwrap();
        SCREEN_MONAD.set_text_color(Color::Cyan).unwrap();
    }
    printfixed!(111, 46, "Turbo Fish v{}+", 0.2);

    unsafe {
        PIT0.configure(OperatingMode::RateGenerator);
        PIT0.start_at_frequency(1000.).unwrap();
        PIC_8259.enable_irq(pic_8259::Irq::SystemTimer);
    }
    debug::bench_start();
    //    crate::test_helpers::fucking_big_string(3);
    let t = debug::bench_end();
    println!("{:?} ms ellapsed", t);
=======
>>>>>>> e5421287

        PIC_8259.lock().init();
        PIC_8259.lock().disable_all_irqs();
        init_keyboard_driver();

        PIT0.lock().configure(OperatingMode::RateGenerator);
        PIT0.lock().start_at_frequency(1000.).unwrap();

        watch_dog();
        interrupts::enable();

        memory::init_memory_system(multiboot_info.get_memory_amount_nb_pages(), device_map_ptr).unwrap();
    }
    SCREEN_MONAD.lock().switch_graphic_mode(0x118).unwrap();
    init_terminal();
    println!("TTY system initialized");

    unsafe {
        PIC_8259.lock().enable_irq(pic_8259::Irq::KeyboardController); // enable only the keyboard.
    }
    log::info!("Keyboard has been initialized: IRQ mask: {:X?}", PIC_8259.lock().get_masks());

    let size = SCREEN_MONAD.lock().query_window_size();
    printfixed!(Pos { line: 1, column: size.column - 17 }, "{}", "Turbo Fish v0.2+".green());

    log::info!("Scanning PCI buses ...");
    PCI.lock().scan_pci_buses();
    log::info!("PCI buses has been scanned");

    crate::test_helpers::really_lazy_hello_world(Duration::from_millis(100));

    let mut rtc = Rtc::new();
    log::info!("RTC system seems to be working perfectly");
    let date = rtc.read_date();
    println!("{}", date);

<<<<<<< HEAD
    use alloc::vec;
    use alloc::vec::Vec;
    //TODO: we should init paging at the begin of code
    //test Bootstrap allocator

    println!("begin test 1");
    debug::bench_start();
    let mut sum: u32 = 0;
    for i in 0..2 {
        let v: Vec<u8> = vec![(i & 0xff) as u8; 4096 * 16];
        sum += v[0] as u32;
        drop(v);
    }
    let t = debug::bench_end();
    println!("{:?} ms ellapsed", t);
    println!("multiboot_infos {:#?}", multiboot_info);
    println!("device map ptr: {:#?}", device_map_ptr);
    println!("first structure: {:?}", unsafe { *device_map_ptr });

    use memory::{kfree, kmalloc, ksize, vfree, vmalloc, vsize};

    for size in 0..1024 {
        let ptr = unsafe { kmalloc(size) as *mut u8 };
        let slice = unsafe { core::slice::from_raw_parts_mut(ptr, size) };
        for byte in slice.iter_mut() {
            *byte = 0;
        }

        unsafe {
            let _ksize = ksize(ptr);

            // println!("ksize returned {} == {}", _ksize, size);
            kfree(ptr);
        }
    }

    for size in 0..256 {
        let ptr = unsafe { vmalloc(size) as *mut u8 };
        let slice = unsafe { core::slice::from_raw_parts_mut(ptr, size) };
        for byte in slice.iter_mut() {
            *byte = 0;
        }

        unsafe {
            let _ksize = vsize(ptr);

            // println!("ksize returned {} == {}", _ksize, size);
            vfree(ptr);
        }
    }

    use crate::memory::allocator::virtual_page_allocator::VirtualPageAllocator;
    let mut v = unsafe { VirtualPageAllocator::new_for_process() };
    unsafe {
        v.context_switch();
    }
    use crate::memory::tools::*;
    println!("before alloc");

    let addr = v.alloc(NbrPages::_1MB).unwrap().to_addr().0 as *mut u8;

    let slice = unsafe { core::slice::from_raw_parts_mut(addr, NbrPages::_1MB.into()) };
    for i in slice.iter_mut() {
        *i = 42;
    }
    println!("processus address allocated: {:x?}", addr);
    let addr = v.alloc(NbrPages::_1MB).unwrap().to_addr().0 as *mut u8;
    println!("processus address allocated: {:x?}", addr);

    println!("after alloc");
    // println!("{:x?}", addr);
    crate::watch_dog();
    eprintln!("ala");
    println!("begin test 1");
    debug::bench_start();
    for i in 0..2 {
        let v: Vec<u8> = vec![(i & 0xff) as u8; 4096 * 16];
        sum += v[0] as u32;
        drop(v);
    }
    let t = debug::bench_end();
    println!("{:?} ms ellapsed", t);
    use crate::memory::allocator::virtual_page_allocator::KERNEL_VIRTUAL_PAGE_ALLOCATOR;
    unsafe {
        KERNEL_VIRTUAL_PAGE_ALLOCATOR.as_mut().unwrap().context_switch();
    }
    sum
=======
    log::error!("this is an example of error");
    watch_dog();
    shell();
    0
>>>>>>> e5421287
}<|MERGE_RESOLUTION|>--- conflicted
+++ resolved
@@ -4,13 +4,7 @@
 use crate::interrupts;
 use crate::keyboard::init_keyboard_driver;
 use crate::memory;
-<<<<<<< HEAD
 use crate::memory::tools::DeviceMap;
-use crate::monitor::bmp_loader::*;
-use crate::monitor::*;
-=======
-use crate::memory::allocator::physical_page_allocator::DeviceMap;
->>>>>>> e5421287
 use crate::multiboot::MultibootInfo;
 use crate::shell::shell;
 use crate::terminal::ansi_escape_code::color::Colored;
@@ -32,41 +26,6 @@
 
     unsafe {
         interrupts::init();
-<<<<<<< HEAD
-        crate::watch_dog();
-
-        let device_map = crate::memory::tools::get_device_map_slice(device_map_ptr);
-        memory::init_memory_system(multiboot_info.get_memory_amount_nb_pages(), device_map).unwrap();
-
-        crate::watch_dog();
-        SCREEN_MONAD.switch_graphic_mode(Some(0x118)).unwrap();
-        SCREEN_MONAD.set_text_color(Color::Green).unwrap();
-
-        SCREEN_MONAD.set_text_color(Color::Blue).unwrap();
-
-        SCREEN_MONAD.clear_screen();
-
-        SCREEN_MONAD
-            .draw_graphic_buffer(|buffer: *mut u8, width: usize, height: usize, bpp: usize| {
-                draw_image(&_asterix_bmp_start, buffer, width, height, bpp)
-            })
-            .unwrap();
-        SCREEN_MONAD.set_text_color(Color::Cyan).unwrap();
-    }
-    printfixed!(111, 46, "Turbo Fish v{}+", 0.2);
-
-    unsafe {
-        PIT0.configure(OperatingMode::RateGenerator);
-        PIT0.start_at_frequency(1000.).unwrap();
-        PIC_8259.enable_irq(pic_8259::Irq::SystemTimer);
-    }
-    debug::bench_start();
-    //    crate::test_helpers::fucking_big_string(3);
-    let t = debug::bench_end();
-    println!("{:?} ms ellapsed", t);
-=======
->>>>>>> e5421287
-
         PIC_8259.lock().init();
         PIC_8259.lock().disable_all_irqs();
         init_keyboard_driver();
@@ -101,59 +60,6 @@
     log::info!("RTC system seems to be working perfectly");
     let date = rtc.read_date();
     println!("{}", date);
-
-<<<<<<< HEAD
-    use alloc::vec;
-    use alloc::vec::Vec;
-    //TODO: we should init paging at the begin of code
-    //test Bootstrap allocator
-
-    println!("begin test 1");
-    debug::bench_start();
-    let mut sum: u32 = 0;
-    for i in 0..2 {
-        let v: Vec<u8> = vec![(i & 0xff) as u8; 4096 * 16];
-        sum += v[0] as u32;
-        drop(v);
-    }
-    let t = debug::bench_end();
-    println!("{:?} ms ellapsed", t);
-    println!("multiboot_infos {:#?}", multiboot_info);
-    println!("device map ptr: {:#?}", device_map_ptr);
-    println!("first structure: {:?}", unsafe { *device_map_ptr });
-
-    use memory::{kfree, kmalloc, ksize, vfree, vmalloc, vsize};
-
-    for size in 0..1024 {
-        let ptr = unsafe { kmalloc(size) as *mut u8 };
-        let slice = unsafe { core::slice::from_raw_parts_mut(ptr, size) };
-        for byte in slice.iter_mut() {
-            *byte = 0;
-        }
-
-        unsafe {
-            let _ksize = ksize(ptr);
-
-            // println!("ksize returned {} == {}", _ksize, size);
-            kfree(ptr);
-        }
-    }
-
-    for size in 0..256 {
-        let ptr = unsafe { vmalloc(size) as *mut u8 };
-        let slice = unsafe { core::slice::from_raw_parts_mut(ptr, size) };
-        for byte in slice.iter_mut() {
-            *byte = 0;
-        }
-
-        unsafe {
-            let _ksize = vsize(ptr);
-
-            // println!("ksize returned {} == {}", _ksize, size);
-            vfree(ptr);
-        }
-    }
-
     use crate::memory::allocator::virtual_page_allocator::VirtualPageAllocator;
     let mut v = unsafe { VirtualPageAllocator::new_for_process() };
     unsafe {
@@ -172,28 +78,8 @@
     let addr = v.alloc(NbrPages::_1MB).unwrap().to_addr().0 as *mut u8;
     println!("processus address allocated: {:x?}", addr);
 
-    println!("after alloc");
-    // println!("{:x?}", addr);
-    crate::watch_dog();
-    eprintln!("ala");
-    println!("begin test 1");
-    debug::bench_start();
-    for i in 0..2 {
-        let v: Vec<u8> = vec![(i & 0xff) as u8; 4096 * 16];
-        sum += v[0] as u32;
-        drop(v);
-    }
-    let t = debug::bench_end();
-    println!("{:?} ms ellapsed", t);
-    use crate::memory::allocator::virtual_page_allocator::KERNEL_VIRTUAL_PAGE_ALLOCATOR;
-    unsafe {
-        KERNEL_VIRTUAL_PAGE_ALLOCATOR.as_mut().unwrap().context_switch();
-    }
-    sum
-=======
     log::error!("this is an example of error");
     watch_dog();
     shell();
     0
->>>>>>> e5421287
 }