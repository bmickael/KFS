use crate::monitor::*;
use crate::multiboot::{save_multiboot_info, MultibootInfo, MULTIBOOT_INFO};
use crate::registers::{real_mode_op, BaseRegisters};

#[no_mangle]
pub extern "C" fn kmain(multiboot_info: *const MultibootInfo) {
    clear_screen();
    save_multiboot_info(multiboot_info);

    println!("multiboot_infos {:#?}", MULTIBOOT_INFO);
    println!("base memory: {:?} {:?}", MULTIBOOT_INFO.unwrap().mem_lower, MULTIBOOT_INFO.unwrap().mem_upper);

    set_text_color("yellow").unwrap();
    println!("vga term {:#?}", crate::monitor::vga_text_mode::VGA_TEXT);

    match set_text_color("alacrityKikooColor") {
        Ok(()) => (),
        Err(e) => println!("{:?}", e),
    }
    match set_text_color("brown") {
        Ok(()) => (),
        Err(e) => println!("{:?}", e),
    }

    let reg: BaseRegisters = BaseRegisters {
        edi: 0x1,
        esi: 0x2,
        ebp: 0x3,
        esp: 0x4,
        ebx: 0x118 | (1 << 14),
        edx: 0x6,
        ecx: 0x7,
        eax: 0x4F02,
    };
    print!("value: ");
<<<<<<< HEAD
=======
    println!("esp = {:?}", _get_esp());
    println!("from {}", function!());    

    println!("ebp = {:?}", _get_ebp());
>>>>>>> 74f74cdc
    println!("{:?}", real_mode_op(reg, 0x10));

    match set_cursor_position(4, 24) {
        Ok(()) => (),
        Err(e) => println!("{:?}", e),
    }
    match set_cursor_position(42, 42) {
        Ok(()) => (),
        Err(e) => println!("{:?}", e),
    }
    set_cursor_position(42, 42).unwrap();
    loop {}
}
<|MERGE_RESOLUTION|>--- conflicted
+++ resolved
@@ -33,13 +33,7 @@
         eax: 0x4F02,
     };
     print!("value: ");
-<<<<<<< HEAD
-=======
-    println!("esp = {:?}", _get_esp());
     println!("from {}", function!());    
-
-    println!("ebp = {:?}", _get_ebp());
->>>>>>> 74f74cdc
     println!("{:?}", real_mode_op(reg, 0x10));
 
     match set_cursor_position(4, 24) {
