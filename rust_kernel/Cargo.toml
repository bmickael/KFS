[package]
name = "undefined_behavior"
version = "0.0.2"
authors = ["Vincent Combey <vcombey@student.42.fr>", "Mickael Billod <bmickael@student.42.fr>", "Sebastien Clolus <sclolus@student.42.fr>"]
edition = "2018"

[profile.release]
opt-level = 3
debug = false
panic = "abort"

[profile.dev]
panic = "abort"

[lib]
crate-type = ["staticlib"]

[dependencies]
bit_field = "0.9.0"
bitflags = "1.0.4"
log = "0.4.6"
lock_api = "0.1.5"
<<<<<<< HEAD
=======
io = { path = "src/io" }
keyboard = { path = "src/drivers/keyboard" }
>>>>>>> 6990eb8d

[dependencies.lazy_static]
version = "1.3.0"
features = ["spin_no_std"]

[dev-dependencies]
[features]
exit-on-panic = []
serial-eprintln = []
#test-succeed= []
#test-failed= []
test-sodo-allocator= []
test = []<|MERGE_RESOLUTION|>--- conflicted
+++ resolved
@@ -20,11 +20,8 @@
 bitflags = "1.0.4"
 log = "0.4.6"
 lock_api = "0.1.5"
-<<<<<<< HEAD
-=======
 io = { path = "src/io" }
 keyboard = { path = "src/drivers/keyboard" }
->>>>>>> 6990eb8d
 
 [dependencies.lazy_static]
 version = "1.3.0"
