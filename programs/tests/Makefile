--- conflicted
+++ resolved
@@ -71,17 +71,14 @@
 		fchown/fchown_fails_if_not_owner \
 		execve/bad_elf \
 		fifo/fifo \
-<<<<<<< HEAD
 		socket/sockdgram \
 		socket/sockdgram_connect \
 		socket/sockdgram_recvfrom \
 		socket/sockstream \
-=======
 		open/open_fails_with_eaccess_basic \
 		open/cannot_open_with_bad_perms \
 		open/open_o_creat_is_denied_for_unwritable_parent \
 		opendir/opendir_is_denied_on_unreachable
->>>>>>> 71935520
 
 VPATH += src/open src/signal src/execve src/sigprocmask src/wait src/munmap src/mprotect src/mmap src/isatty src/atexit src/pipe src/math src/execl src/umask src/statvfs src/statfs src/fstatfs src/fstatvfs src/rename src/unlink src/dir src/symlink src/chmod_tests src/fchmod src/utime src/fchown src/chown_tests src/fchown fifo/fifo src/opendir src/link
 
